--- conflicted
+++ resolved
@@ -1,11 +1,3 @@
-<<<<<<< HEAD
-#[macro_export]
-macro_rules! separator {
-    ($size:expr) => {
-        $crate::iced::widget::horizontal_rule($size)
-            .style($crate::theme::Rule::Custom($crate::widget::separator_style))
-    };
-=======
 // Copyright 2022 System76 <info@system76.com>
 // SPDX-License-Identifier: MPL-2.0
 
@@ -30,5 +22,4 @@
         radius: 0.0,
         fill_mode: widget::rule::FillMode::Padded(10),
     }
->>>>>>> 37f978d1
 }