use gtk4 as gtk;

use gtk::prelude::*;
use libcosmic::x;
use pop_launcher_service::IpcClient;
use postage::mpsc::Sender;
use postage::prelude::*;

fn icon_source(icon: &gtk::Image, source: &Option<pop_launcher::IconSource>) {
    match source {
        Some(pop_launcher::IconSource::Name(name)) => {
            icon.set_from_icon_name(Some(name));
        }
        Some(pop_launcher::IconSource::Mime(content_type)) => {
            icon.set_from_gicon(&gio::content_type_get_icon(content_type));
        }
        _ => {
            icon.set_from_icon_name(None);
        }
    }
}

enum Event {
    Response(pop_launcher::Response),
    Search(String),
}

fn spawn_launcher(mut tx: Sender<Event>) -> IpcClient {
    let (launcher, responses) =
        pop_launcher_service::IpcClient::new().expect("failed to connect to launcher service");

    glib::MainContext::default().spawn_local(async move {
        use futures::StreamExt;
        futures::pin_mut!(responses);
        while let Some(event) = responses.next().await {
            let _ = tx.send(Event::Response(event)).await;
        }
    });

    launcher
}

fn main() {
    let app = gtk::Application::builder()
        .application_id("com.system76.Launcher")
        .build();

    app.connect_activate(move |app| {
        let (tx, mut rx) = postage::mpsc::channel(1);
        let mut launcher = spawn_launcher(tx.clone());

        let window = gtk::ApplicationWindow::builder()
            .application(app)
            .decorated(false)
            .default_width(480)
            .default_height(440)
            .title("Launcher")
            .build();

        let vbox = gtk::Box::new(gtk::Orientation::Vertical, 16);
        vbox.set_margin_start(16);
        vbox.set_margin_end(16);
        vbox.set_margin_top(16);
        vbox.set_margin_bottom(16);
        window.set_child(Some(&vbox));

        let search = gtk::SearchEntry::new();
        search.set_placeholder_text(Some(" Type to search apps, or type '?' for more options."));
        vbox.append(&search);

        let listbox = gtk::ListBox::new();
        vbox.append(&listbox);

        {
<<<<<<< HEAD
            let launcher = launcher.clone();
            let search_changed = move |search: &gtk::SearchEntry| {
                //TODO: is this the best way to clear a listbox?
                while let Some(child) = listbox.last_child() {
                    listbox.remove(&child);
                }

                let response_res = launcher.borrow_mut().request(
                    pop_launcher::Request::Search(search.text().to_string())
                );

                println!("{:#?}", response_res);

                if let Ok(pop_launcher::Response::Update(results)) = response_res {
                    for (i, result) in results.iter().enumerate() {
                        // Limit to 9 results
                        if i >= 9 { continue; }
=======
            let search_changed = glib::clone!(@strong tx => move |search: &gtk::Entry| {
                let search = search.text().to_string();
>>>>>>> fb1e32be

                let mut tx = tx.clone();
                glib::MainContext::default().spawn_local(async move {
                    let _ = tx.send(Event::Search(search)).await;
                });
            });

            search_changed(&search);
            search.connect_changed(search_changed);
        }

        // Setting the window to dialog type must happen between realize and show. Dialog windows
        // show up centered on the display with the cursor, so we do not have to set position
        window.connect_realize(move |window| {
            if let Some((display, surface)) = x::get_window_x11(window) {
                unsafe {
                    x::change_property(
                        &display,
                        &surface,
                        "_NET_WM_WINDOW_TYPE",
                        x::PropMode::Replace,
                        &[x::Atom::new(&display, "_NET_WM_WINDOW_TYPE_DIALOG").unwrap()],
                    );
                }
            } else {
                println!("failed to get X11 window");
            }
        });

        window.show();

        glib::MainContext::default().spawn_local(async move {
            while let Some(event) = rx.recv().await {
                match event {
                    Event::Search(search) => {
                        //TODO: is this the best way to clear a listbox?
                        while let Some(child) = listbox.last_child() {
                            listbox.remove(&child);
                        }

                        let _ = launcher.send(pop_launcher::Request::Search(search)).await;
                    }

                    Event::Response(event) => {
                        if let pop_launcher::Response::Update(results) = event {
                            for (i, result) in results.iter().enumerate() {
                                // Limit to 9 results
                                if i >= 9 {
                                    continue;
                                }

                                let row = gtk::ListBoxRow::new();
                                listbox.append(&row);

                                // Select first row
                                if i == 0 {
                                    listbox.select_row(Some(&row));
                                }

                                let hbox = gtk::Box::new(gtk::Orientation::Horizontal, 8);
                                hbox.set_margin_start(8);
                                hbox.set_margin_end(8);
                                hbox.set_margin_top(8);
                                hbox.set_margin_bottom(8);
                                row.set_child(Some(&hbox));

                                let category_icon = gtk::Image::new();
                                category_icon.set_pixel_size(16);
                                icon_source(&category_icon, &result.category_icon);
                                hbox.append(&category_icon);

                                let icon = gtk::Image::new();
                                icon.set_pixel_size(32);
                                icon_source(&icon, &result.icon);
                                hbox.append(&icon);

                                let labels = gtk::Box::new(gtk::Orientation::Vertical, 4);
                                hbox.append(&labels);

                                let name = gtk::Label::new(Some(&result.name));
                                name.set_halign(gtk::Align::Start);
                                labels.append(&name);

                                let description = gtk::Label::new(Some(&result.description));
                                description.set_halign(gtk::Align::Start);
                                labels.append(&description);
                            }
                        }
                    }
                }
            }
        });
    });

    app.run();
}<|MERGE_RESOLUTION|>--- conflicted
+++ resolved
@@ -72,28 +72,8 @@
         vbox.append(&listbox);
 
         {
-<<<<<<< HEAD
-            let launcher = launcher.clone();
-            let search_changed = move |search: &gtk::SearchEntry| {
-                //TODO: is this the best way to clear a listbox?
-                while let Some(child) = listbox.last_child() {
-                    listbox.remove(&child);
-                }
-
-                let response_res = launcher.borrow_mut().request(
-                    pop_launcher::Request::Search(search.text().to_string())
-                );
-
-                println!("{:#?}", response_res);
-
-                if let Ok(pop_launcher::Response::Update(results)) = response_res {
-                    for (i, result) in results.iter().enumerate() {
-                        // Limit to 9 results
-                        if i >= 9 { continue; }
-=======
-            let search_changed = glib::clone!(@strong tx => move |search: &gtk::Entry| {
+            let search_changed = glib::clone!(@strong tx => move |search: &gtk::SearchEntry| {
                 let search = search.text().to_string();
->>>>>>> fb1e32be
 
                 let mut tx = tx.clone();
                 glib::MainContext::default().spawn_local(async move {
