--- conflicted
+++ resolved
@@ -1,19 +1,11 @@
 use gtk4 as gtk;
 
 use gtk::prelude::*;
-use gtk4::Application;
 use libcosmic::x;
-<<<<<<< HEAD
-use std::{cell::RefCell, rc::Rc};
-use gtk4::glib::Type;
 
-use self::ipc::LauncherIpc;
-mod ipc;
-=======
 use pop_launcher_service::IpcClient;
 use postage::mpsc::Sender;
 use postage::prelude::*;
->>>>>>> 04fea498
 
 fn icon_source(icon: &gtk::Image, source: &Option<pop_launcher::IconSource>) {
     match source {
@@ -29,8 +21,7 @@
     }
 }
 
-<<<<<<< HEAD
-=======
+
 enum Event {
     Response(pop_launcher::Response),
     Search(String),
@@ -51,109 +42,11 @@
     launcher
 }
 
->>>>>>> 04fea498
 fn main() {
     let app = gtk::Application::builder()
         .application_id("com.system76.Launcher")
         .build();
 
-<<<<<<< HEAD
-    app.connect_activate(move |app| build_ui(app));
-
-    app.run();
-}
-
-fn build_ui(app: &Application) {
-    let launcher = Rc::new(RefCell::new(
-        LauncherIpc::new().expect("failed to connect to launcher service"),
-    ));
-
-    let window = gtk::ApplicationWindow::builder()
-        .application(app)
-        .decorated(false)
-        .default_width(590)
-        .default_height(150)
-        .title("Launcher")
-        .build();
-
-    let vbox = gtk::Box::new(gtk::Orientation::Vertical, 16);
-    vbox.set_margin_start(16);
-    vbox.set_margin_end(16);
-    vbox.set_margin_top(16);
-    vbox.set_margin_bottom(16);
-    window.set_child(Some(&vbox));
-
-    let search = gtk::SearchEntry::new();
-    search.set_placeholder_text(Some(" Type to search apps, or type '?' for more options."));
-    vbox.append(&search);
-    {
-        let launcher = launcher.clone();
-        let search_changed = move |search: &gtk::SearchEntry| {
-            let listbox_widget = vbox.last_child().unwrap();
-            let gtk_list_box = Type::from_name("GtkListBox");
-            if gtk_list_box.is_some() && listbox_widget.type_() == gtk_list_box.unwrap() {
-                vbox.remove(&listbox_widget);
-            }
-            let listbox = gtk::ListBox::new();
-            vbox.append(&listbox);
-
-            let response_res = launcher
-                .borrow_mut()
-                .request(pop_launcher::Request::Search(search.text().to_string()));
-
-            // println!("{:#?}", response_res);
-
-            if let Ok(pop_launcher::Response::Update(results)) = response_res {
-                for (i, result) in results.iter().enumerate() {
-                    // Limit to 9 results
-                    if i >= 9 {
-                        continue;
-                    }
-
-                    let row = gtk::ListBoxRow::new();
-                    listbox.append(&row);
-
-                    // Select first row
-                    if i == 0 {
-                        listbox.select_row(Some(&row));
-                    }
-
-                    let hbox = gtk::Box::new(gtk::Orientation::Horizontal, 8);
-                    hbox.set_margin_start(8);
-                    hbox.set_margin_end(8);
-                    hbox.set_margin_top(8);
-                    hbox.set_margin_bottom(8);
-                    row.set_child(Some(&hbox));
-
-                    let category_icon = gtk::Image::new();
-                    category_icon.set_pixel_size(16);
-                    icon_source(&category_icon, &result.category_icon);
-                    hbox.append(&category_icon);
-
-                    let icon = gtk::Image::new();
-                    icon.set_pixel_size(32);
-                    icon_source(&icon, &result.icon);
-                    hbox.append(&icon);
-
-                    let labels = gtk::Box::new(gtk::Orientation::Vertical, 4);
-                    hbox.append(&labels);
-
-                    let name = gtk::Label::new(Some(&result.name));
-                    name.set_halign(gtk::Align::Start);
-                    labels.append(&name);
-
-                    let description = gtk::Label::new(Some(&result.description));
-                    description.set_halign(gtk::Align::Start);
-                    labels.append(&description);
-                }
-            }
-        };
-
-        search.connect_changed(search_changed.clone());
-
-        search_changed(&search);
-    }
-=======
     app.connect_activate(move |app| {
         let (tx, mut rx) = postage::mpsc::channel(1);
         let mut launcher = spawn_launcher(tx.clone());
@@ -193,26 +86,21 @@
             search_changed(&search);
             search.connect_changed(search_changed);
         }
->>>>>>> 04fea498
 
-    // Setting the window to dialog type must happen between realize and show. Dialog windows
-    // show up centered on the display with the cursor, so we do not have to set position
-    window.connect_realize(move |window| {
-        if let Some((display, surface)) = x::get_window_x11(window) {
-            unsafe {
-                x::change_property(
-                    &display,
-                    &surface,
-                    "_NET_WM_WINDOW_TYPE",
-                    x::PropMode::Replace,
-                    &[x::Atom::new(&display, "_NET_WM_WINDOW_TYPE_DIALOG").unwrap()],
-                );
+        // Setting the window to dialog type must happen between realize and show. Dialog windows
+        // show up centered on the display with the cursor, so we do not have to set position
+        window.connect_realize(move |window| {
+            if let Some((display, surface)) = x::get_window_x11(window) {
+                unsafe {
+                    x::change_property(
+                        &display,
+                        &surface,
+                        "_NET_WM_WINDOW_TYPE",
+                        x::PropMode::Replace,
+                        &[x::Atom::new(&display, "_NET_WM_WINDOW_TYPE_DIALOG").unwrap()],
+                    );
+                }
             }
-<<<<<<< HEAD
-        } else {
-            println!("failed to get X11 window");
-        }
-=======
         });
 
         window.show();
@@ -278,8 +166,7 @@
                 }
             }
         });
->>>>>>> 04fea498
     });
 
-    window.show();
+    app.run();
 }