--- conflicted
+++ resolved
@@ -12,17 +12,11 @@
 x11 = { version = "2", features = ["xlib"] }
 
 [dev-dependencies]
-# examples/launcher
-<<<<<<< HEAD
-pop-launcher = "1.0.3"
-serde_json = "1.0.70"
-
-[[example]]
-name = "launcher" # examples/launcher/main.rs
-=======
 pop-launcher = { git = "https://github.com/pop-os/launcher", branch = "client" }
 pop-launcher-service = { git = "https://github.com/pop-os/launcher", branch = "client" }
 postage = "0.4.1"
 futures = "0.3.18"
 glib = "0.14.8"
->>>>>>> fb1e32be
+
+[[example]]
+name = "launcher" # examples/launcher/main.rs